--- conflicted
+++ resolved
@@ -55,11 +55,9 @@
 
     # Define folder and paths
     root_folder = Path(config["DEFAULT"]["root_dir"])
-<<<<<<< HEAD
     if not root_folder.exists():
-=======
+        root_folder = Path(os.getcwd())
     if not root_folder or not root_folder.exists():
->>>>>>> 8368fbe1
         root_folder = Path(os.getcwd())
     dataset_dir = root_folder / config["DATASET"]["data_dir"]
     model_dir = root_folder / config["MODEL"]["save_dir"]
